--- conflicted
+++ resolved
@@ -18,11 +18,7 @@
     )
 
     # Create and train model
-<<<<<<< HEAD
-    model = load_or_create_model(num_classes)
-=======
     model = load_or_create_model(num_classes, model_gcs_path)
->>>>>>> 7eb99d8a
 
     train_model(
         model, train_ds, val_ds, class_names
