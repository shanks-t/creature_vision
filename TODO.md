--- conflicted
+++ resolved
@@ -1,5 +1,5 @@
-<<<<<<< HEAD
 ## TODO
+
 
 ### Seem to have and issue with catastrophic forgetting
 Things to explore:
@@ -7,6 +7,3 @@
 - Keep a cache of previous training samples and merge with new data.
 - knowledge distillation
 - unfreeze more layer for tuning
-=======
-## TODO
->>>>>>> 359b8064
